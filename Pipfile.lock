{
    "_meta": {
        "hash": {
<<<<<<< HEAD
            "sha256": "1250f4dc273330bb826877b641fe864cf1f0e97c4c8cefa635ce1f7f6b316c31"
=======
            "sha256": "ea338f54b6f9db4c8618dc9ec2c2ee91e6eede2e2e205d7da6811269afed9af0"
>>>>>>> 3a3460c3
        },
        "pipfile-spec": 6,
        "requires": {},
        "sources": [
            {
                "name": "pypi",
                "url": "https://pypi.python.org/simple",
                "verify_ssl": true
            }
        ]
    },
    "default": {
        "arxiv-auth": {
            "hashes": [
                "sha256:6a10165a775bdfca281a8ffac5aefe737e02b92f62c6ee95c5d793bae30dd457"
            ],
            "index": "pypi",
            "version": "==0.1.0rc14"
        },
        "arxiv-base": {
            "hashes": [
                "sha256:159a2c54ce7f0d562c5df28318b92086df8155e7aa29f7586835b9aaab74b749"
            ],
            "index": "pypi",
            "version": "==0.11.1"
        },
        "bleach": {
            "hashes": [
                "sha256:48d39675b80a75f6d1c3bdbffec791cf0bbbab665cf01e20da701c77de278718",
                "sha256:73d26f018af5d5adcdabf5c1c974add4361a9c76af215fe32fdec8a6fc5fb9b9"
            ],
            "index": "pypi",
            "version": "==3.0.2"
        },
        "boto": {
            "hashes": [
                "sha256:13be844158d1bd80a94c972c806ec8381b9ea72035aa06123c5db6bc6a6f3ead",
                "sha256:deb8925b734b109679e3de65856018996338758f4b916ff4fe7bb62b6d7000d1"
            ],
            "index": "pypi",
            "version": "==2.48.0"
        },
        "boto3": {
            "hashes": [
                "sha256:48823dab93700238a6d879df10e8244db7224f01df62128b20237fae0cf94f56",
                "sha256:b8d3590f8a26cd3a1e4251a80fccc3de7506a830da9fc29ef1ff9499601682a2"
            ],
            "index": "pypi",
            "version": "==1.6.6"
        },
        "botocore": {
            "hashes": [
                "sha256:c43d16a60089b09696e5094a74204740dfcf306e644b8267342e3afdd181537c",
                "sha256:f7e0b48003558086f46895cd22f860046c0a6b939f771d1acc97fa8d18cb4ff4"
            ],
            "index": "pypi",
            "version": "==1.9.6"
        },
        "certifi": {
            "hashes": [
                "sha256:40523d2efb60523e113b44602298f0960e900388cf3bb6043f645cf57ea9e3f5",
                "sha256:54a07c09c586b0e4c619f02a5e94e36619da8e2b053e20f594348c0611803704"
            ],
            "index": "pypi",
            "version": "==2017.7.27.1"
        },
        "chardet": {
            "hashes": [
                "sha256:84ab92ed1c4d4f16916e05906b6b75a6c0fb5db821cc65e70cbd64a3e2a5eaae",
                "sha256:fc323ffcaeaed0e0a02bf4d117757b98aed530d9ed4531e3e15460124c106691"
            ],
            "index": "pypi",
            "version": "==3.0.4"
        },
        "click": {
            "hashes": [
                "sha256:29f99fc6125fbc931b758dc053b3114e55c77a6e4c6c3a2674a2dc986016381d",
                "sha256:f15516df478d5a56180fbf80e68f206010e6d160fc39fa508b65e035fd75130b"
            ],
            "index": "pypi",
            "version": "==6.7"
        },
        "coverage": {
            "hashes": [
                "sha256:007eeef7e23f9473622f7d94a3e029a45d55a92a1f083f0f3512f5ab9a669b05",
                "sha256:0388c12539372bb92d6dde68b4627f0300d948965bbb7fc104924d715fdc0965",
                "sha256:079248312838c4c8f3494934ab7382a42d42d5f365f0cf7516f938dbb3f53f3f",
                "sha256:17307429935f96c986a1b1674f78079528833410750321d22b5fb35d1883828e",
                "sha256:1afccd7e27cac1b9617be8c769f6d8a6d363699c9b86820f40c74cfb3328921c",
                "sha256:2ad357d12971e77360034c1596011a03f50c0f9e1ecd12e081342b8d1aee2236",
                "sha256:2b4d7f03a8a6632598cbc5df15bbca9f778c43db7cf1a838f4fa2c8599a8691a",
                "sha256:2e1a5c6adebb93c3b175103c2f855eda957283c10cf937d791d81bef8872d6ca",
                "sha256:309d91bd7a35063ec7a0e4d75645488bfab3f0b66373e7722f23da7f5b0f34cc",
                "sha256:358d635b1fc22a425444d52f26287ae5aea9e96e254ff3c59c407426f44574f4",
                "sha256:3f4d0b3403d3e110d2588c275540649b1841725f5a11a7162620224155d00ba2",
                "sha256:43a155eb76025c61fc20c3d03b89ca28efa6f5be572ab6110b2fb68eda96bfea",
                "sha256:493082f104b5ca920e97a485913de254cbe351900deed72d4264571c73464cd0",
                "sha256:4c4f368ffe1c2e7602359c2c50233269f3abe1c48ca6b288dcd0fb1d1c679733",
                "sha256:5ff16548492e8a12e65ff3d55857ccd818584ed587a6c2898a9ebbe09a880674",
                "sha256:66f393e10dd866be267deb3feca39babba08ae13763e0fc7a1063cbe1f8e49f6",
                "sha256:700d7579995044dc724847560b78ac786f0ca292867447afda7727a6fbaa082e",
                "sha256:81912cfe276e0069dca99e1e4e6be7b06b5fc8342641c6b472cb2fed7de7ae18",
                "sha256:82cbd3317320aa63c65555aa4894bf33a13fb3a77f079059eb5935eea415938d",
                "sha256:845fddf89dca1e94abe168760a38271abfc2e31863fbb4ada7f9a99337d7c3dc",
                "sha256:87d942863fe74b1c3be83a045996addf1639218c2cb89c5da18c06c0fe3917ea",
                "sha256:9721f1b7275d3112dc7ccf63f0553c769f09b5c25a26ee45872c7f5c09edf6c1",
                "sha256:a4497faa4f1c0fc365ba05eaecfb6b5d24e3c8c72e95938f9524e29dadb15e76",
                "sha256:a7cfaebd8f24c2b537fa6a271229b051cdac9c1734bb6f939ccfc7c055689baa",
                "sha256:ab3508df9a92c1d3362343d235420d08e2662969b83134f8a97dc1451cbe5e84",
                "sha256:b0059630ca5c6b297690a6bf57bf2fdac1395c24b7935fd73ee64190276b743b",
                "sha256:b6cebae1502ce5b87d7c6f532fa90ab345cfbda62b95aeea4e431e164d498a3d",
                "sha256:bd4800e32b4c8d99c3a2c943f1ac430cbf80658d884123d19639bcde90dad44a",
                "sha256:cdd92dd9471e624cd1d8c1a2703d25f114b59b736b0f1f659a98414e535ffb3d",
                "sha256:d00e29b78ff610d300b2c37049a41234d48ea4f2d2581759ebcf67caaf731c31",
                "sha256:d1ee76f560c3c3e8faada866a07a32485445e16ed2206ac8378bd90dadffb9f0",
                "sha256:dd707a21332615108b736ef0b8513d3edaf12d2a7d5fc26cd04a169a8ae9b526",
                "sha256:e3ba9b14607c23623cf38f90b23f5bed4a3be87cbfa96e2e9f4eabb975d1e98b",
                "sha256:e9a0e1caed2a52f15c96507ab78a48f346c05681a49c5b003172f8073da6aa6b",
                "sha256:eea9135432428d3ca7ee9be86af27cb8e56243f73764a9b6c3e0bda1394916be",
                "sha256:f29841e865590af72c4b90d7b5b8e93fd560f5dea436c1d5ee8053788f9285de",
                "sha256:f3a5c6d054c531536a83521c00e5d4004f1e126e2e2556ce399bef4180fbe540",
                "sha256:f87f522bde5540d8a4b11df80058281ac38c44b13ce29ced1e294963dd51a8f8",
                "sha256:f8c55dd0f56d3d618dfacf129e010cbe5d5f94b6951c1b2f13ab1a2f79c284da",
                "sha256:f98b461cb59f117887aa634a66022c0bd394278245ed51189f63a036516e32de"
            ],
            "index": "pypi",
            "version": "==4.4.2"
        },
        "dataclasses": {
            "hashes": [
                "sha256:068953b730c80cbb13ca6aac6ceedaa5d483fb6081a372ac4788aa5179ed9597",
                "sha256:0f75133f21f6c9bd0fe82bc75d9908e46f531682911c9cffa75bce0e40ef09ef"
            ],
            "index": "pypi",
            "version": "==0.4"
        },
        "docutils": {
            "hashes": [
                "sha256:02aec4bd92ab067f6ff27a38a38a41173bf01bed8f89157768c1573f53e474a6",
                "sha256:51e64ef2ebfb29cae1faa133b3710143496eca21c530f3f71424d77687764274",
                "sha256:7a4bd47eaf6596e1295ecb11361139febe29b084a87bf005bf899f9a42edc3c6"
            ],
            "index": "pypi",
            "version": "==0.14"
        },
        "elasticsearch": {
            "hashes": [
                "sha256:503c498234dd572896e563386181d7cb966ab3db68b0b132a26c5dabfd5dde24",
                "sha256:b106fa3e01750376a42f8a9882bd84d630fda58c7aba38b4fec797d11c0bd0a2"
            ],
            "index": "pypi",
            "version": "==6.2.0"
        },
        "elasticsearch-dsl": {
            "hashes": [
                "sha256:5114a38a88e93a4663782eae07a1e8084ba333c49887335c83de8b8043bc72b2",
                "sha256:d6d974cd2289543a3350690494a43fe9996485b8dc6f1d8758cb56bee01244bd"
            ],
            "index": "pypi",
            "version": "==6.1.0"
        },
        "flask": {
            "hashes": [
                "sha256:2271c0070dbcb5275fad4a82e29f23ab92682dc45f9dfbc22c02ba9b9322ce48",
                "sha256:a080b744b7e345ccfcbc77954861cb05b3c63786e93f2b3875e0913d44b43f05"
            ],
            "index": "pypi",
            "version": "==1.0.2"
        },
        "flask-s3": {
            "hashes": [
                "sha256:1d49061d4b78759df763358a901f4ed32bb43f672c9f8e1ec7226793f6ae0fd2",
                "sha256:23cbbb1db4c29c313455dbe16f25be078d6318f0a11abcbb610f99e116945b62",
                "sha256:d6e1fc3834f0be74c17e26bb8d0f506f711eb888775ab6af9164c0abb6f4c97c"
            ],
            "index": "pypi",
            "version": "==0.3.3"
        },
        "idna": {
            "hashes": [
                "sha256:2c6a5de3089009e3da7c5dde64a141dbc8551d5b7f6cf4ed7c2568d0cc520a8f",
                "sha256:8c7309c718f94b3a625cb648ace320157ad16ff131ae0af362c9f21b80ef6ec4"
            ],
            "index": "pypi",
            "version": "==2.6"
        },
        "ipaddress": {
            "hashes": [
                "sha256:200d8686011d470b5e4de207d803445deee427455cd0cb7c982b68cf82524f81"
            ],
            "index": "pypi",
            "version": "==1.0.19"
        },
        "itsdangerous": {
            "hashes": [
                "sha256:cbb3fcf8d3e33df861709ecaf89d9e6629cff0a217bc2848f1b41cd30d360519"
            ],
            "index": "pypi",
            "version": "==0.24"
        },
        "jinja2": {
            "hashes": [
                "sha256:74c935a1b8bb9a3947c50a54766a969d4846290e1e788ea44c1392163723c3bd",
                "sha256:f84be1bb0040caca4cea721fcbbbbd61f9be9464ca236387158b0feea01914a4"
            ],
            "index": "pypi",
            "version": "==2.10"
        },
        "jmespath": {
            "hashes": [
                "sha256:6a81d4c9aa62caf061cb517b4d9ad1dd300374cd4706997aff9cd6aedd61fc64",
                "sha256:f11b4461f425740a1d908e9a3f7365c3d2e569f6ca68a2ff8bc5bcd9676edd63"
            ],
            "index": "pypi",
            "version": "==0.9.3"
        },
        "jsonschema": {
            "hashes": [
                "sha256:000e68abd33c972a5248544925a0cae7d1125f9bf6c58280d37546b946769a08",
                "sha256:6ff5f3180870836cae40f06fa10419f557208175f13ad7bc26caa77beb1f6e02"
            ],
            "index": "pypi",
            "version": "==2.6.0"
        },
        "lxml": {
            "hashes": [
                "sha256:02bc220d61f46e9b9d5a53c361ef95e9f5e1d27171cd461dddb17677ae2289a5",
                "sha256:22f253b542a342755f6cfc047fe4d3a296515cf9b542bc6e261af45a80b8caf6",
                "sha256:2f31145c7ff665b330919bfa44aacd3a0211a76ca7e7b441039d2a0b0451e415",
                "sha256:36720698c29e7a9626a0dc802ef8885f8f0239bfd1689628ecd459a061f2807f",
                "sha256:438a1b0203545521f6616132bfe0f4bca86f8a401364008b30e2b26ec408ce85",
                "sha256:4815892904c336bbaf73dafd54f45f69f4021c22b5bad7332176bbf4fb830568",
                "sha256:5be031b0f15ad63910d8e5038b489d95a79929513b3634ad4babf77100602588",
                "sha256:5c93ae37c3c588e829b037fdfbd64a6e40c901d3f93f7beed6d724c44829a3ad",
                "sha256:60842230678674cdac4a1cf0f707ef12d75b9a4fc4a565add4f710b5fcf185d5",
                "sha256:62939a8bb6758d1bf923aa1c13f0bcfa9bf5b2fc0f5fa917a6e25db5fe0cfa4e",
                "sha256:75830c06a62fe7b8fe3bbb5f269f0b308f19f3949ac81cfd40062f47c1455faf",
                "sha256:81992565b74332c7c1aff6a913a3e906771aa81c9d0c68c68113cffcae45bc53",
                "sha256:8c892fb0ee52c594d9a7751c7d7356056a9682674b92cc1c4dc968ff0f30c52f",
                "sha256:9d862e3cf4fc1f2837dedce9c42269c8c76d027e49820a548ac89fdcee1e361f",
                "sha256:a623965c086a6e91bb703d4da62dabe59fe88888e82c4117d544e11fd74835d6",
                "sha256:a7783ab7f6a508b0510490cef9f857b763d796ba7476d9703f89722928d1e113",
                "sha256:aab09fbe8abfa3b9ce62aaf45aca2d28726b1b9ee44871dbe644050a2fff4940",
                "sha256:abf181934ac3ef193832fb973fd7f6149b5c531903c2ec0f1220941d73eee601",
                "sha256:ae07fa0c115733fce1e9da96a3ac3fa24801742ca17e917e0c79d63a01eeb843",
                "sha256:b9c78242219f674ab645ec571c9a95d70f381319a23911941cd2358a8e0521cf",
                "sha256:bccb267678b870d9782c3b44d0cefe3ba0e329f9af8c946d32bf3778e7a4f271",
                "sha256:c4df4d27f4c93b2cef74579f00b1d3a31a929c7d8023f870c4b476f03a274db4",
                "sha256:caf0e50b546bb60dfa99bb18dfa6748458a83131ecdceaf5c071d74907e7e78a",
                "sha256:d3266bd3ac59ac4edcd5fa75165dee80b94a3e5c91049df5f7c057ccf097551c",
                "sha256:db0d213987bcd4e6d41710fb4532b22315b0d8fb439ff901782234456556aed1",
                "sha256:dbbd5cf7690a40a9f0a9325ab480d0fccf46d16b378eefc08e195d84299bfae1",
                "sha256:e16e07a0ec3a75b5ee61f2b1003c35696738f937dc8148fbda9fe2147ccb6e61",
                "sha256:e175a006725c7faadbe69e791877d09936c0ef2cf49d01b60a6c1efcb0e8be6f",
                "sha256:edd9c13a97f6550f9da2236126bb51c092b3b1ce6187f2bd966533ad794bbb5e",
                "sha256:fa39ea60d527fbdd94215b5e5552f1c6a912624521093f1384a491a8ad89ad8b"
            ],
            "index": "pypi",
            "version": "==4.2.5"
        },
        "markupsafe": {
            "hashes": [
                "sha256:a6be69091dac236ea9c6bc7d012beab42010fa914c459791d627dad4910eb665"
            ],
            "index": "pypi",
            "version": "==1.0"
        },
        "mccabe": {
            "hashes": [
                "sha256:ab8a6258860da4b6677da4bd2fe5dc2c659cff31b3ee4f7f5d64e79735b80d42",
                "sha256:dd8d182285a0fe56bace7f45b5e7d1a6ebcbf524e8f3bd87eb0f125271b8831f"
            ],
            "index": "pypi",
            "version": "==0.6.1"
        },
        "mock": {
            "hashes": [
                "sha256:5ce3c71c5545b472da17b72268978914d0252980348636840bd34a00b5cc96c1",
                "sha256:b158b6df76edd239b8208d481dc46b6afd45a846b7812ff0ce58971cf5bc8bba"
            ],
            "index": "pypi",
            "version": "==2.0.0"
        },
        "mypy": {
            "hashes": [
                "sha256:aa668809ae0dbec5e9feb8929f4b5e1f9318a0a397447fa2f38c382a2ed6a036",
                "sha256:bd0c9a2fcf0c4f7a54a2b625f466fcc000d415f371298d96fa5d2acc69074aca"
            ],
            "index": "pypi",
            "version": "==0.560"
        },
        "mysqlclient": {
            "hashes": [
                "sha256:ff8ee1be84215e6c30a746b728c41eb0701a46ca76e343af445b35ce6250644f"
            ],
            "version": "==1.3.13"
        },
        "nose2": {
            "hashes": [
                "sha256:5c79a2e46ad76999ca1ec7a83080424ed134eafaaf90b6e7554ebdf85aea6f23"
            ],
            "index": "pypi",
            "version": "==0.7.3"
        },
        "pbr": {
            "hashes": [
                "sha256:05f61c71aaefc02d8e37c0a3eeb9815ff526ea28b3b76324769e6158d7f95be1",
                "sha256:60c25b7dfd054ef9bb0ae327af949dd4676aa09ac3a9471cdc871d8a9213f9ac"
            ],
            "index": "pypi",
            "version": "==3.1.1"
        },
        "psutil": {
            "hashes": [
                "sha256:230eeb3aeb077814f3a2cd036ddb6e0f571960d327298cc914c02385c3e02a63",
                "sha256:4152ae231709e3e8b80e26b6da20dc965a1a589959c48af1ed024eca6473f60d",
                "sha256:779ec7e7621758ca11a8d99a1064996454b3570154277cc21342a01148a49c28",
                "sha256:82a06785db8eeb637b349006cc28a92e40cd190fefae9875246d18d0de7ccac8",
                "sha256:8a15d773203a1277e57b1d11a7ccdf70804744ef4a9518a87ab8436995c31a4b",
                "sha256:94d4e63189f2593960e73acaaf96be235dd8a455fe2bcb37d8ad6f0e87f61556",
                "sha256:a3286556d4d2f341108db65d8e20d0cd3fcb9a91741cb5eb496832d7daf2a97c",
                "sha256:c91eee73eea00df5e62c741b380b7e5b6fdd553891bee5669817a3a38d036f13",
                "sha256:e2467e9312c2fa191687b89ff4bc2ad8843be4af6fb4dc95a7cc5f7d7a327b18"
            ],
            "index": "pypi",
            "version": "==5.4.3"
        },
        "pycodestyle": {
            "hashes": [
                "sha256:682256a5b318149ca0d2a9185d365d8864a768a28db66a84a2ea946bcc426766",
                "sha256:6c4245ade1edfad79c3446fadfc96b0de2759662dc29d07d80a6f27ad1ca6ba9"
            ],
            "index": "pypi",
            "version": "==2.3.1"
        },
        "pycountry": {
            "hashes": [
                "sha256:195d8174fd6f98f45622d2885826091fc8b2168184422dac574311073ab8386c",
                "sha256:7f2aa2529c60f6575af3cd644688b201b97016822ce0ce1c4bcc0f7d08900997",
                "sha256:ea38f839e719be54dfae1b089cbf1917add6ff8f43a55533d8c7c5799656a848"
            ],
            "version": "==18.5.26"
        },
        "pydocstyle": {
            "hashes": [
                "sha256:08a870edc94508264ed90510db466c6357c7192e0e866561d740624a8fc7d90c",
                "sha256:4d5bcde961107873bae621f3d580c3e35a426d3687ffc6f8fb356f6628da5a97",
                "sha256:af9fcccb303899b83bec82dc9a1d56c60fc369973223a5e80c3dfa9bdf984405"
            ],
            "index": "pypi",
            "version": "==2.1.1"
        },
        "pyflakes": {
            "hashes": [
                "sha256:08bd6a50edf8cffa9fa09a463063c425ecaaf10d1eb0335a7e8b1401aef89e6f",
                "sha256:8d616a382f243dbf19b54743f280b80198be0bca3a5396f1d2e1fca6223e8805"
            ],
            "index": "pypi",
            "version": "==1.6.0"
        },
        "pyjwt": {
            "hashes": [
                "sha256:00414bfef802aaecd8cc0d5258b6cb87bd8f553c2986c2c5f29b19dd5633aeb7",
                "sha256:ddec8409c57e9d371c6006e388f91daf3b0b43bdf9fcbf99451fb7cf5ce0a86d"
            ],
            "version": "==1.7.0"
        },
        "pylama": {
            "hashes": [
                "sha256:390c1dab1daebdf3d6acc923e551b035c3faa77d8b96b98530c230493f9ec712",
                "sha256:a3670459e7855529e2ccd3959e0bdebd694ac62bcdc7c58a877f3456c0a2058b"
            ],
            "index": "pypi",
            "version": "==7.4.3"
        },
        "python-dateutil": {
            "hashes": [
                "sha256:891c38b2a02f5bb1be3e4793866c8df49c7d19baabf9c1bad62547e0b4866aca",
                "sha256:95511bae634d69bc7329ba55e646499a842bc4ec342ad54a8cdb65645a0aad3c"
            ],
            "index": "pypi",
            "version": "==2.6.1"
        },
        "pytz": {
            "hashes": [
                "sha256:59707844a9825589878236ff2f4e0dc9958511b7ffaae94dc615da07d4a68d33",
                "sha256:699d18a2a56f19ee5698ab1123bbcc1d269d061996aeb1eda6d89248d3542b82",
                "sha256:80af0f3008046b9975242012a985f04c5df1f01eed4ec1633d56cc47a75a6a48",
                "sha256:8cc90340159b5d7ced6f2ba77694d946fc975b09f1a51d93f3ce3bb399396f94",
                "sha256:c41c62827ce9cafacd6f2f7018e4f83a6f1986e87bfd000b8cfbd4ab5da95f1a",
                "sha256:d0ef5ef55ed3d37854320d4926b04a4cb42a2e88f71da9ddfdacfde8e364f027",
                "sha256:dd2e4ca6ce3785c8dd342d1853dd9052b19290d5bf66060846e5dc6b8d6667f7",
                "sha256:fae4cffc040921b8a2d60c6cf0b5d662c1190fe54d718271db4eb17d44a185b7",
                "sha256:feb2365914948b8620347784b6b6da356f31c9d03560259070b2f30cff3d469d"
            ],
            "index": "pypi",
            "version": "==2017.3"
        },
        "redis": {
            "hashes": [
                "sha256:8a1900a9f2a0a44ecf6e8b5eb3e967a9909dfed219ad66df094f27f7d6f330fb",
                "sha256:a22ca993cea2962dbb588f9f30d0015ac4afcc45bee27d3978c0dbe9e97c6c0f"
            ],
            "version": "==2.10.6"
        },
        "redis-py-cluster": {
            "hashes": [
                "sha256:7db54b1de60bd34da3806676b112f07fc9afae556d8260ac02c3335d574ee42c"
            ],
            "version": "==1.3.6"
        },
        "requests": {
            "hashes": [
<<<<<<< HEAD
                "sha256:99dcfdaaeb17caf6e526f32b6a7b780461512ab3f1d992187801694cba42770c",
                "sha256:a84b8c9ab6239b578f22d1c21d51b696dcfe004032bb80ea832398d6909d7279"
            ],
            "index": "pypi",
            "version": "==2.20.0"
=======
                "sha256:65b3a120e4329e33c9889db89c80976c5272f56ea92d3e74da8a463992e3ff54",
                "sha256:ea881206e59f41dbd0bd445437d792e43906703fff75ca8ff43ccdb11f33f263"
            ],
            "index": "pypi",
            "version": "==2.20.1"
>>>>>>> 3a3460c3
        },
        "s3transfer": {
            "hashes": [
                "sha256:90dc18e028989c609146e241ea153250be451e05ecc0c2832565231dacdf59c1",
                "sha256:c7a9ec356982d5e9ab2d4b46391a7d6a950e2b04c472419f5fdec70cc0ada72f"
            ],
            "index": "pypi",
            "version": "==0.1.13"
        },
        "six": {
            "hashes": [
                "sha256:70e8a77beed4562e7f14fe23a786b54f6296e34344c23bc42f07b15018ff98e9",
                "sha256:832dc0e10feb1aa2c68dcc57dbb658f1c7e65b9b61af69048abc87a2db00a0eb"
            ],
            "version": "==1.11.0"
        },
        "snowballstemmer": {
            "hashes": [
                "sha256:919f26a68b2c17a7634da993d91339e288964f93c274f1343e3bbbe2096e1128",
                "sha256:9f3bcd3c401c3e862ec0ebe6d2c069ebc012ce142cce209c098ccb5b09136e89"
            ],
            "index": "pypi",
            "version": "==1.2.1"
        },
        "sqlalchemy": {
            "hashes": [
                "sha256:9de7c7dabcf06319becdb7e15099c44e5e34ba7062f9ba10bc00e562f5db3d04"
            ],
            "version": "==1.2.14"
        },
        "thrift": {
            "hashes": [
                "sha256:7d59ac4fdcb2c58037ebd4a9da5f9a49e3e034bf75b3f26d9fe48ba3d8806e6b"
            ],
            "index": "pypi",
            "version": "==0.11.0"
        },
        "thrift-connector": {
            "hashes": [
                "sha256:e4d38f55155d7a39754f4531d659714a5bb91ff5a21d4833077ebd21fb201b59",
                "sha256:eac60f906e9072fbf8695c76d21197df9932184c8ed8eb3a1e7a467a17f2c5be"
            ],
            "index": "pypi",
            "version": "==0.23"
        },
        "typed-ast": {
            "hashes": [
                "sha256:0948004fa228ae071054f5208840a1e88747a357ec1101c17217bfe99b299d58",
                "sha256:10703d3cec8dcd9eef5a630a04056bbc898abc19bac5691612acba7d1325b66d",
                "sha256:1f6c4bd0bdc0f14246fd41262df7dfc018d65bb05f6e16390b7ea26ca454a291",
                "sha256:25d8feefe27eb0303b73545416b13d108c6067b846b543738a25ff304824ed9a",
                "sha256:29464a177d56e4e055b5f7b629935af7f49c196be47528cc94e0a7bf83fbc2b9",
                "sha256:2e214b72168ea0275efd6c884b114ab42e316de3ffa125b267e732ed2abda892",
                "sha256:3e0d5e48e3a23e9a4d1a9f698e32a542a4a288c871d33ed8df1b092a40f3a0f9",
                "sha256:519425deca5c2b2bdac49f77b2c5625781abbaf9a809d727d3a5596b30bb4ded",
                "sha256:57fe287f0cdd9ceaf69e7b71a2e94a24b5d268b35df251a88fef5cc241bf73aa",
                "sha256:668d0cec391d9aed1c6a388b0d5b97cd22e6073eaa5fbaa6d2946603b4871efe",
                "sha256:68ba70684990f59497680ff90d18e756a47bf4863c604098f10de9716b2c0bdd",
                "sha256:6de012d2b166fe7a4cdf505eee3aaa12192f7ba365beeefaca4ec10e31241a85",
                "sha256:79b91ebe5a28d349b6d0d323023350133e927b4de5b651a8aa2db69c761420c6",
                "sha256:8550177fa5d4c1f09b5e5f524411c44633c80ec69b24e0e98906dd761941ca46",
                "sha256:898f818399cafcdb93cbbe15fc83a33d05f18e29fb498ddc09b0214cdfc7cd51",
                "sha256:94b091dc0f19291adcb279a108f5d38de2430411068b219f41b343c03b28fb1f",
                "sha256:a26863198902cda15ab4503991e8cf1ca874219e0118cbf07c126bce7c4db129",
                "sha256:a8034021801bc0440f2e027c354b4eafd95891b573e12ff0418dec385c76785c",
                "sha256:bc978ac17468fe868ee589c795d06777f75496b1ed576d308002c8a5756fb9ea",
                "sha256:c05b41bc1deade9f90ddc5d988fe506208019ebba9f2578c622516fd201f5863",
                "sha256:c9b060bd1e5a26ab6e8267fd46fc9e02b54eb15fffb16d112d4c7b1c12987559",
                "sha256:edb04bdd45bfd76c8292c4d9654568efaedf76fe78eb246dde69bdb13b2dad87",
                "sha256:f19f2a4f547505fe9072e15f6f4ae714af51b5a681a97f187971f50c283193b6"
            ],
            "index": "pypi",
            "version": "==1.1.0"
        },
        "urllib3": {
            "hashes": [
                "sha256:06330f386d6e4b195fbfc736b297f58c5a892e4440e54d294d7004e3a9bbea1b",
                "sha256:cc44da8e1145637334317feebd728bd869a35285b93cbb4cca2577da7e62db4f"
            ],
            "index": "pypi",
            "version": "==1.22"
        },
        "uwsgi": {
            "hashes": [
                "sha256:d2318235c74665a60021a4fc7770e9c2756f9fc07de7b8c22805efe85b5ab277"
            ],
            "version": "==2.0.17.1"
        },
        "webencodings": {
            "hashes": [
                "sha256:a0af1213f3c2226497a97e2b3aa01a7e4bee4f403f95be16fc9acd2947514a78",
                "sha256:b36a1c245f2d304965eb4e0a82848379241dc04b865afcc4aab16748587e1923"
            ],
            "version": "==0.5.1"
        },
        "werkzeug": {
            "hashes": [
                "sha256:c3fd7a7d41976d9f44db327260e263132466836cef6f91512889ed60ad26557c",
                "sha256:d5da73735293558eb1651ee2fddc4d0dedcfa06538b8813a2e20011583c9e49b"
            ],
            "index": "pypi",
            "version": "==0.14.1"
        },
        "wtforms": {
            "hashes": [
                "sha256:ffdf10bd1fa565b8233380cb77a304cd36fd55c73023e91d4b803c96bc11d46f"
            ],
            "index": "pypi",
            "version": "==2.1"
        }
    },
    "develop": {
        "alabaster": {
            "hashes": [
                "sha256:446438bdcca0e05bd45ea2de1668c1d9b032e1a9154c2c259092d77031ddd359",
                "sha256:a661d72d58e6ea8a57f7a86e37d86716863ee5e92788398526d58b26a4e4dc02"
            ],
            "version": "==0.7.12"
        },
        "babel": {
            "hashes": [
                "sha256:6778d85147d5d85345c14a26aada5e478ab04e39b078b0745ee6870c2b5cf669",
                "sha256:8cba50f48c529ca3fa18cf81fa9403be176d374ac4d60738b839122dfaaa3d23"
            ],
            "version": "==2.6.0"
        },
        "certifi": {
            "hashes": [
                "sha256:40523d2efb60523e113b44602298f0960e900388cf3bb6043f645cf57ea9e3f5",
                "sha256:54a07c09c586b0e4c619f02a5e94e36619da8e2b053e20f594348c0611803704"
            ],
            "index": "pypi",
            "version": "==2017.7.27.1"
        },
        "chardet": {
            "hashes": [
                "sha256:84ab92ed1c4d4f16916e05906b6b75a6c0fb5db821cc65e70cbd64a3e2a5eaae",
                "sha256:fc323ffcaeaed0e0a02bf4d117757b98aed530d9ed4531e3e15460124c106691"
            ],
            "index": "pypi",
            "version": "==3.0.4"
        },
        "coverage": {
            "hashes": [
                "sha256:007eeef7e23f9473622f7d94a3e029a45d55a92a1f083f0f3512f5ab9a669b05",
                "sha256:0388c12539372bb92d6dde68b4627f0300d948965bbb7fc104924d715fdc0965",
                "sha256:079248312838c4c8f3494934ab7382a42d42d5f365f0cf7516f938dbb3f53f3f",
                "sha256:17307429935f96c986a1b1674f78079528833410750321d22b5fb35d1883828e",
                "sha256:1afccd7e27cac1b9617be8c769f6d8a6d363699c9b86820f40c74cfb3328921c",
                "sha256:2ad357d12971e77360034c1596011a03f50c0f9e1ecd12e081342b8d1aee2236",
                "sha256:2b4d7f03a8a6632598cbc5df15bbca9f778c43db7cf1a838f4fa2c8599a8691a",
                "sha256:2e1a5c6adebb93c3b175103c2f855eda957283c10cf937d791d81bef8872d6ca",
                "sha256:309d91bd7a35063ec7a0e4d75645488bfab3f0b66373e7722f23da7f5b0f34cc",
                "sha256:358d635b1fc22a425444d52f26287ae5aea9e96e254ff3c59c407426f44574f4",
                "sha256:3f4d0b3403d3e110d2588c275540649b1841725f5a11a7162620224155d00ba2",
                "sha256:43a155eb76025c61fc20c3d03b89ca28efa6f5be572ab6110b2fb68eda96bfea",
                "sha256:493082f104b5ca920e97a485913de254cbe351900deed72d4264571c73464cd0",
                "sha256:4c4f368ffe1c2e7602359c2c50233269f3abe1c48ca6b288dcd0fb1d1c679733",
                "sha256:5ff16548492e8a12e65ff3d55857ccd818584ed587a6c2898a9ebbe09a880674",
                "sha256:66f393e10dd866be267deb3feca39babba08ae13763e0fc7a1063cbe1f8e49f6",
                "sha256:700d7579995044dc724847560b78ac786f0ca292867447afda7727a6fbaa082e",
                "sha256:81912cfe276e0069dca99e1e4e6be7b06b5fc8342641c6b472cb2fed7de7ae18",
                "sha256:82cbd3317320aa63c65555aa4894bf33a13fb3a77f079059eb5935eea415938d",
                "sha256:845fddf89dca1e94abe168760a38271abfc2e31863fbb4ada7f9a99337d7c3dc",
                "sha256:87d942863fe74b1c3be83a045996addf1639218c2cb89c5da18c06c0fe3917ea",
                "sha256:9721f1b7275d3112dc7ccf63f0553c769f09b5c25a26ee45872c7f5c09edf6c1",
                "sha256:a4497faa4f1c0fc365ba05eaecfb6b5d24e3c8c72e95938f9524e29dadb15e76",
                "sha256:a7cfaebd8f24c2b537fa6a271229b051cdac9c1734bb6f939ccfc7c055689baa",
                "sha256:ab3508df9a92c1d3362343d235420d08e2662969b83134f8a97dc1451cbe5e84",
                "sha256:b0059630ca5c6b297690a6bf57bf2fdac1395c24b7935fd73ee64190276b743b",
                "sha256:b6cebae1502ce5b87d7c6f532fa90ab345cfbda62b95aeea4e431e164d498a3d",
                "sha256:bd4800e32b4c8d99c3a2c943f1ac430cbf80658d884123d19639bcde90dad44a",
                "sha256:cdd92dd9471e624cd1d8c1a2703d25f114b59b736b0f1f659a98414e535ffb3d",
                "sha256:d00e29b78ff610d300b2c37049a41234d48ea4f2d2581759ebcf67caaf731c31",
                "sha256:d1ee76f560c3c3e8faada866a07a32485445e16ed2206ac8378bd90dadffb9f0",
                "sha256:dd707a21332615108b736ef0b8513d3edaf12d2a7d5fc26cd04a169a8ae9b526",
                "sha256:e3ba9b14607c23623cf38f90b23f5bed4a3be87cbfa96e2e9f4eabb975d1e98b",
                "sha256:e9a0e1caed2a52f15c96507ab78a48f346c05681a49c5b003172f8073da6aa6b",
                "sha256:eea9135432428d3ca7ee9be86af27cb8e56243f73764a9b6c3e0bda1394916be",
                "sha256:f29841e865590af72c4b90d7b5b8e93fd560f5dea436c1d5ee8053788f9285de",
                "sha256:f3a5c6d054c531536a83521c00e5d4004f1e126e2e2556ce399bef4180fbe540",
                "sha256:f87f522bde5540d8a4b11df80058281ac38c44b13ce29ced1e294963dd51a8f8",
                "sha256:f8c55dd0f56d3d618dfacf129e010cbe5d5f94b6951c1b2f13ab1a2f79c284da",
                "sha256:f98b461cb59f117887aa634a66022c0bd394278245ed51189f63a036516e32de"
            ],
            "index": "pypi",
            "version": "==4.4.2"
        },
        "coveralls": {
            "hashes": [
                "sha256:ab638e88d38916a6cedbf80a9cd8992d5fa55c77ab755e262e00b36792b7cd6d",
                "sha256:b2388747e2529fa4c669fb1e3e2756e4e07b6ee56c7d9fce05f35ccccc913aa0"
            ],
            "index": "pypi",
            "version": "==1.5.1"
        },
        "docopt": {
            "hashes": [
                "sha256:49b3a825280bd66b3aa83585ef59c4a8c82f2c8a522dbe754a8bc8d08c85c491"
            ],
            "version": "==0.6.2"
        },
        "docutils": {
            "hashes": [
                "sha256:02aec4bd92ab067f6ff27a38a38a41173bf01bed8f89157768c1573f53e474a6",
                "sha256:51e64ef2ebfb29cae1faa133b3710143496eca21c530f3f71424d77687764274",
                "sha256:7a4bd47eaf6596e1295ecb11361139febe29b084a87bf005bf899f9a42edc3c6"
            ],
            "index": "pypi",
            "version": "==0.14"
        },
        "idna": {
            "hashes": [
                "sha256:2c6a5de3089009e3da7c5dde64a141dbc8551d5b7f6cf4ed7c2568d0cc520a8f",
                "sha256:8c7309c718f94b3a625cb648ace320157ad16ff131ae0af362c9f21b80ef6ec4"
            ],
            "index": "pypi",
            "version": "==2.6"
        },
        "imagesize": {
            "hashes": [
                "sha256:3f349de3eb99145973fefb7dbe38554414e5c30abd0c8e4b970a7c9d09f3a1d8",
                "sha256:f3832918bc3c66617f92e35f5d70729187676313caa60c187eb0f28b8fe5e3b5"
            ],
            "version": "==1.1.0"
        },
        "jinja2": {
            "hashes": [
                "sha256:74c935a1b8bb9a3947c50a54766a969d4846290e1e788ea44c1392163723c3bd",
                "sha256:f84be1bb0040caca4cea721fcbbbbd61f9be9464ca236387158b0feea01914a4"
            ],
            "index": "pypi",
            "version": "==2.10"
        },
        "markupsafe": {
            "hashes": [
                "sha256:a6be69091dac236ea9c6bc7d012beab42010fa914c459791d627dad4910eb665"
            ],
            "index": "pypi",
            "version": "==1.0"
        },
        "packaging": {
            "hashes": [
                "sha256:0886227f54515e592aaa2e5a553332c73962917f2831f1b0f9b9f4380a4b9807",
                "sha256:f95a1e147590f204328170981833854229bb2912ac3d5f89e2a8ccd2834800c9"
            ],
            "version": "==18.0"
        },
        "pygments": {
            "hashes": [
                "sha256:6301ecb0997a52d2d31385e62d0a4a4cf18d2f2da7054a5ddad5c366cd39cee7",
                "sha256:82666aac15622bd7bb685a4ee7f6625dd716da3ef7473620c192c0168aae64fc"
            ],
            "version": "==2.3.0"
        },
        "pyparsing": {
            "hashes": [
                "sha256:40856e74d4987de5d01761a22d1621ae1c7f8774585acae358aa5c5936c6c90b",
                "sha256:f353aab21fd474459d97b709e527b5571314ee5f067441dc9f88e33eecd96592"
            ],
            "version": "==2.3.0"
        },
        "pytz": {
            "hashes": [
                "sha256:59707844a9825589878236ff2f4e0dc9958511b7ffaae94dc615da07d4a68d33",
                "sha256:699d18a2a56f19ee5698ab1123bbcc1d269d061996aeb1eda6d89248d3542b82",
                "sha256:80af0f3008046b9975242012a985f04c5df1f01eed4ec1633d56cc47a75a6a48",
                "sha256:8cc90340159b5d7ced6f2ba77694d946fc975b09f1a51d93f3ce3bb399396f94",
                "sha256:c41c62827ce9cafacd6f2f7018e4f83a6f1986e87bfd000b8cfbd4ab5da95f1a",
                "sha256:d0ef5ef55ed3d37854320d4926b04a4cb42a2e88f71da9ddfdacfde8e364f027",
                "sha256:dd2e4ca6ce3785c8dd342d1853dd9052b19290d5bf66060846e5dc6b8d6667f7",
                "sha256:fae4cffc040921b8a2d60c6cf0b5d662c1190fe54d718271db4eb17d44a185b7",
                "sha256:feb2365914948b8620347784b6b6da356f31c9d03560259070b2f30cff3d469d"
            ],
            "index": "pypi",
            "version": "==2017.3"
        },
        "requests": {
            "hashes": [
<<<<<<< HEAD
                "sha256:99dcfdaaeb17caf6e526f32b6a7b780461512ab3f1d992187801694cba42770c",
                "sha256:a84b8c9ab6239b578f22d1c21d51b696dcfe004032bb80ea832398d6909d7279"
            ],
            "index": "pypi",
            "version": "==2.20.0"
=======
                "sha256:65b3a120e4329e33c9889db89c80976c5272f56ea92d3e74da8a463992e3ff54",
                "sha256:ea881206e59f41dbd0bd445437d792e43906703fff75ca8ff43ccdb11f33f263"
            ],
            "index": "pypi",
            "version": "==2.20.1"
>>>>>>> 3a3460c3
        },
        "six": {
            "hashes": [
                "sha256:70e8a77beed4562e7f14fe23a786b54f6296e34344c23bc42f07b15018ff98e9",
                "sha256:832dc0e10feb1aa2c68dcc57dbb658f1c7e65b9b61af69048abc87a2db00a0eb"
            ],
            "version": "==1.11.0"
        },
        "snowballstemmer": {
            "hashes": [
                "sha256:919f26a68b2c17a7634da993d91339e288964f93c274f1343e3bbbe2096e1128",
                "sha256:9f3bcd3c401c3e862ec0ebe6d2c069ebc012ce142cce209c098ccb5b09136e89"
            ],
            "index": "pypi",
            "version": "==1.2.1"
        },
        "sphinx": {
            "hashes": [
                "sha256:120732cbddb1b2364471c3d9f8bfd4b0c5b550862f99a65736c77f970b142aea",
                "sha256:b348790776490894e0424101af9c8413f2a86831524bd55c5f379d3e3e12ca64"
            ],
            "index": "pypi",
            "version": "==1.8.2"
        },
        "sphinx-autodoc-typehints": {
            "hashes": [
<<<<<<< HEAD
                "sha256:9f546fa18ee6bfb17f5cf937805d3c8afea48b976050db0bd14bb463eee97888",
                "sha256:adfa4712e77c795522574ce644e084cded2f6e796a59d37e7f1cb98287687100"
            ],
            "index": "pypi",
            "version": "==1.5.2"
=======
                "sha256:0b050d782dd8c31da7078d2477f0682d51caa265c812329e7e07e74c2adb6f60",
                "sha256:978c5f5ccc8cdf398efedfc3e77d08abeb0a2f4754813e77c0cbb0cd774fca82"
            ],
            "index": "pypi",
            "version": "==1.4.0"
>>>>>>> 3a3460c3
        },
        "sphinxcontrib-websupport": {
            "hashes": [
                "sha256:68ca7ff70785cbe1e7bccc71a48b5b6d965d79ca50629606c7861a21b206d9dd",
                "sha256:9de47f375baf1ea07cdb3436ff39d7a9c76042c10a769c52353ec46e4e8fc3b9"
            ],
            "index": "pypi",
            "version": "==1.1.0"
        },
        "urllib3": {
            "hashes": [
                "sha256:06330f386d6e4b195fbfc736b297f58c5a892e4440e54d294d7004e3a9bbea1b",
                "sha256:cc44da8e1145637334317feebd728bd869a35285b93cbb4cca2577da7e62db4f"
            ],
            "index": "pypi",
            "version": "==1.22"
        }
    }
}<|MERGE_RESOLUTION|>--- conflicted
+++ resolved
@@ -1,11 +1,7 @@
 {
     "_meta": {
         "hash": {
-<<<<<<< HEAD
             "sha256": "1250f4dc273330bb826877b641fe864cf1f0e97c4c8cefa635ce1f7f6b316c31"
-=======
-            "sha256": "ea338f54b6f9db4c8618dc9ec2c2ee91e6eede2e2e205d7da6811269afed9af0"
->>>>>>> 3a3460c3
         },
         "pipfile-spec": 6,
         "requires": {},
@@ -419,19 +415,11 @@
         },
         "requests": {
             "hashes": [
-<<<<<<< HEAD
                 "sha256:99dcfdaaeb17caf6e526f32b6a7b780461512ab3f1d992187801694cba42770c",
                 "sha256:a84b8c9ab6239b578f22d1c21d51b696dcfe004032bb80ea832398d6909d7279"
             ],
             "index": "pypi",
             "version": "==2.20.0"
-=======
-                "sha256:65b3a120e4329e33c9889db89c80976c5272f56ea92d3e74da8a463992e3ff54",
-                "sha256:ea881206e59f41dbd0bd445437d792e43906703fff75ca8ff43ccdb11f33f263"
-            ],
-            "index": "pypi",
-            "version": "==2.20.1"
->>>>>>> 3a3460c3
         },
         "s3transfer": {
             "hashes": [
@@ -711,19 +699,11 @@
         },
         "requests": {
             "hashes": [
-<<<<<<< HEAD
                 "sha256:99dcfdaaeb17caf6e526f32b6a7b780461512ab3f1d992187801694cba42770c",
                 "sha256:a84b8c9ab6239b578f22d1c21d51b696dcfe004032bb80ea832398d6909d7279"
             ],
             "index": "pypi",
             "version": "==2.20.0"
-=======
-                "sha256:65b3a120e4329e33c9889db89c80976c5272f56ea92d3e74da8a463992e3ff54",
-                "sha256:ea881206e59f41dbd0bd445437d792e43906703fff75ca8ff43ccdb11f33f263"
-            ],
-            "index": "pypi",
-            "version": "==2.20.1"
->>>>>>> 3a3460c3
         },
         "six": {
             "hashes": [
@@ -750,19 +730,11 @@
         },
         "sphinx-autodoc-typehints": {
             "hashes": [
-<<<<<<< HEAD
                 "sha256:9f546fa18ee6bfb17f5cf937805d3c8afea48b976050db0bd14bb463eee97888",
                 "sha256:adfa4712e77c795522574ce644e084cded2f6e796a59d37e7f1cb98287687100"
             ],
             "index": "pypi",
             "version": "==1.5.2"
-=======
-                "sha256:0b050d782dd8c31da7078d2477f0682d51caa265c812329e7e07e74c2adb6f60",
-                "sha256:978c5f5ccc8cdf398efedfc3e77d08abeb0a2f4754813e77c0cbb0cd774fca82"
-            ],
-            "index": "pypi",
-            "version": "==1.4.0"
->>>>>>> 3a3460c3
         },
         "sphinxcontrib-websupport": {
             "hashes": [
