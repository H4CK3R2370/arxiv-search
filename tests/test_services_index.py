"""Tests for :mod:`search.services.index`."""

from unittest import TestCase, mock
from datetime import date, datetime, timedelta
from pytz import timezone
from elasticsearch_dsl import Search, Q
from elasticsearch_dsl.query import Range, Match, Bool, Nested

from search.services import index
from search.domain import Query, FieldedSearchTerm, DateRange, Classification,\
    AdvancedQuery, FieldedSearchList, ClassificationList, SimpleQuery, \
    DocumentSet, AuthorQuery, AuthorList, Author

EASTERN = timezone('US/Eastern')


class TestSearch(TestCase):
    """Tests for :func:`.index.search`."""

    @mock.patch('search.services.index.Search')
    @mock.patch('search.services.index.Elasticsearch')
    def test_advanced_query(self, mock_Elasticsearch, mock_Search):
        """:class:`.index.search` supports :class:`AdvancedQuery`."""
        mock_results = mock.MagicMock()
        mock_results.__getitem__.return_value = {'total': 53}
        mock_result = mock.MagicMock()
        mock_result.meta.score = 1
        mock_results.__iter__.return_value = [mock_result]
        mock_Search.execute.return_value = mock_results

        # Support the chaining API for py-ES.
        mock_Search.return_value = mock_Search
        mock_Search.filter.return_value = mock_Search
        mock_Search.query.return_value = mock_Search
        mock_Search.sort.return_value = mock_Search
        mock_Search.__getitem__.return_value = mock_Search

        query = AdvancedQuery(
            raw_query='fooquery',
            order='relevance',
            page_size=10,
            date_range=DateRange(
                start_date=datetime.now() - timedelta(days=5),
                end_date=datetime.now()
            ),
            primary_classification=ClassificationList([
                Classification(
                    group='physics',
                    archive='physics',
                    category='hep-th'
                )
            ]),
            terms=FieldedSearchList([
                FieldedSearchTerm(operator='AND', field='title', term='foo'),
                FieldedSearchTerm(operator='AND', field='author', term='joe'),
                FieldedSearchTerm(operator='OR', field='abstract', term='hmm'),
                FieldedSearchTerm(operator='NOT', field='comments', term='eh'),
                FieldedSearchTerm(operator='AND', field='journal_ref',
                                  term='jref (1999) 1:2-3'),
                FieldedSearchTerm(operator='AND', field='acm_class',
                                  term='abc123'),
                FieldedSearchTerm(operator='AND', field='msc_class',
                                  term='abc123'),
                FieldedSearchTerm(operator='OR', field='report_num',
                                  term='abc123'),
                FieldedSearchTerm(operator='OR', field='doi',
                                  term='10.01234/56789'),
                FieldedSearchTerm(operator='OR', field='orcid',
                                  term='0000-0000-0000-0000'),
                FieldedSearchTerm(operator='OR', field='author_id',
                                  term='Bloggs_J'),
            ])
        )
        document_set = index.search(query)
        self.assertIsInstance(document_set, DocumentSet)
        self.assertEqual(document_set['metadata']['start'], 0)
        self.assertEqual(document_set['metadata']['total'], 53)
        self.assertEqual(document_set['metadata']['current_page'], 1)
        self.assertEqual(document_set['metadata']['total_pages'], 6)
        self.assertEqual(document_set['metadata']['page_size'], 10)
        self.assertEqual(len(document_set['results']), 1)

    @mock.patch('search.services.index.Search')
    @mock.patch('search.services.index.Elasticsearch')
    def test_author_query(self, mock_Elasticsearch, mock_Search):
        """:class:`.index.search` supports :class:`AuthorQuery`."""
        mock_results = mock.MagicMock()
        mock_results.__getitem__.return_value = {'total': 53}
        mock_result = mock.MagicMock()
        mock_result.meta.score = 1
        mock_results.__iter__.return_value = [mock_result]
        mock_Search.execute.return_value = mock_results

        # Support the chaining API for py-ES.
        mock_Search.return_value = mock_Search
        mock_Search.filter.return_value = mock_Search
        mock_Search.query.return_value = mock_Search
        mock_Search.sort.return_value = mock_Search
        mock_Search.__getitem__.return_value = mock_Search

        query = AuthorQuery(
            raw_query='fooquery',
            order='relevance',
            page_size=10,
            authors=AuthorList([Author(forename="Bob", surname="Dole")])
        )
        document_set = index.search(query)
        self.assertIsInstance(document_set, DocumentSet)
        self.assertEqual(document_set['metadata']['start'], 0)
        self.assertEqual(document_set['metadata']['total'], 53)
        self.assertEqual(document_set['metadata']['current_page'], 1)
        self.assertEqual(document_set['metadata']['total_pages'], 6)
        self.assertEqual(document_set['metadata']['page_size'], 10)
        self.assertEqual(len(document_set['results']), 1)

    @mock.patch('search.services.index.Search')
    @mock.patch('search.services.index.Elasticsearch')
    def test_simple_query(self, mock_Elasticsearch, mock_Search):
        """:class:`.index.search` supports :class:`SimpleQuery`."""
        mock_results = mock.MagicMock()
        mock_results.__getitem__.return_value = {'total': 53}
        mock_result = mock.MagicMock()
        mock_result.meta.score = 1
        mock_results.__iter__.return_value = [mock_result]
        mock_Search.execute.return_value = mock_results

        # Support the chaining API for py-ES.
        mock_Search.return_value = mock_Search
        mock_Search.filter.return_value = mock_Search
        mock_Search.query.return_value = mock_Search
        mock_Search.sort.return_value = mock_Search
        mock_Search.__getitem__.return_value = mock_Search

        query = SimpleQuery(
            raw_query='fooquery',
            order='relevance',
            page_size=10,
            field='title',
            value='foo title'
        )
        document_set = index.search(query)
        self.assertIsInstance(document_set, DocumentSet)
        self.assertEqual(document_set['metadata']['start'], 0)
        self.assertEqual(document_set['metadata']['total'], 53)
        self.assertEqual(document_set['metadata']['current_page'], 1)
        self.assertEqual(document_set['metadata']['total_pages'], 6)
        self.assertEqual(document_set['metadata']['page_size'], 10)
        self.assertEqual(len(document_set['results']), 1)


class TestWildcardSearch(TestCase):
    """A wildcard [*?] character is present in a querystring."""

    def test_match_any_wildcard_is_present(self):
        """A * wildcard is present in the query."""
        qs = "Foo t*"
        qs_escaped, wildcard = index._wildcardEscape(qs)

        self.assertTrue(wildcard, "Wildcard should be detected")
        self.assertEqual(qs, qs_escaped, "The querystring should be unchanged")
        self.assertEqual(
            index._Q('match', 'title', qs),
            index.Q('wildcard', title=qs),
            "Wildcard Q object should be generated"
        )

    def test_match_any_wildcard_in_literal(self):
        """A * wildcard is present in a string literal."""
        qs = '"Foo t*"'
        qs_escaped, wildcard = index._wildcardEscape(qs)

        self.assertEqual(qs_escaped, '"Foo t\*"', "Wildcard should be escaped")
        self.assertFalse(wildcard, "Wildcard should not be detected")
        self.assertEqual(
            index._Q('match', 'title', qs),
            index.Q('match', title='"Foo t\*"'),
            "Wildcard Q object should not be generated"
        )

    def test_multiple_match_any_wildcard_in_literal(self):
        """Multiple * wildcards are present in a string literal."""
        qs = '"Fo*o t*"'
        qs_escaped, wildcard = index._wildcardEscape(qs)

        self.assertEqual(qs_escaped, '"Fo\*o t\*"',
                         "Both wildcards should be escaped")
        self.assertFalse(wildcard, "Wildcard should not be detected")
        self.assertEqual(
            index._Q('match', 'title', qs),
            index.Q('match', title='"Fo\*o t\*"'),
            "Wildcard Q object should not be generated"
        )

    def test_mixed_wildcards_in_literal(self):
        """Both * and ? characters are present in a string literal."""
        qs = '"Fo? t*"'
        qs_escaped, wildcard = index._wildcardEscape(qs)

        self.assertEqual(qs_escaped, '"Fo\? t\*"',
                         "Both wildcards should be escaped")
        self.assertFalse(wildcard, "Wildcard should not be detected")
        self.assertEqual(
            index._Q('match', 'title', qs),
            index.Q('match', title='"Fo\? t\*"'),
            "Wildcard Q object should not be generated"
        )

    def test_wildcards_both_inside_and_outside_literal(self):
        """Wildcard characters are present both inside and outside literal."""
        qs = '"Fo? t*" said the *'
        qs_escaped, wildcard = index._wildcardEscape(qs)

        self.assertEqual(qs_escaped, '"Fo\? t\*" said the *',
                         "Wildcards in literal should be escaped")
        self.assertTrue(wildcard, "Wildcard should be detected")
        self.assertEqual(
            index._Q('match', 'title', qs),
            index.Q('wildcard', title='"Fo\? t\*" said the *'),
            "Wildcard Q object should be generated"
        )

    def test_wildcards_inside_outside_multiple_literals(self):
        """Wildcard chars are everywhere, and there are multiple literals."""
        qs = '"Fo?" s* "yes*" o?'
        qs_escaped, wildcard = index._wildcardEscape(qs)

        self.assertEqual(qs_escaped, '"Fo\?" s* "yes\*" o?',
                         "Wildcards in literal should be escaped")
        self.assertTrue(wildcard, "Wildcard should be detected")

        self.assertEqual(
            index._Q('match', 'title', qs),
            index.Q('wildcard', title='"Fo\?" s* "yes\*" o?'),
            "Wildcard Q object should be generated"
        )

    def test_wildcard_at_opening_of_string(self):
        """A wildcard character is the first character in the querystring."""
        with self.assertRaises(index.QueryError):
            index._wildcardEscape("*nope")

        with self.assertRaises(index.QueryError):
            index._Q('match', 'title', '*nope')


class TestPrepare(TestCase):
    """
    Tests for :meth:`.index.SearchSession._prepare`.

    :meth:`.index.SearchSession._prepare` renders a :class:`.AdvancedQuery`
    to an ES :class:`.Search` using elasticsearch_dsl.
    """

    def setUp(self):
        """Get a :class:`.index.SearchSession` instance."""
        self.session = index.current_session()

    def test_group_terms(self):
        """:meth:`._group_terms` groups terms using logical precedence."""
        query = AdvancedQuery(terms=FieldedSearchList([
            FieldedSearchTerm(operator=None, field='title', term='muon'),
            FieldedSearchTerm(operator='OR', field='title', term='gluon'),
            FieldedSearchTerm(operator='NOT', field='title', term='foo'),
            FieldedSearchTerm(operator='AND', field='title', term='boson'),
        ]))
        expected = (
            FieldedSearchTerm(operator=None, field='title', term='muon'),
            'OR',
            (
              (
                FieldedSearchTerm(operator='OR', field='title', term='gluon'),
                'NOT',
                FieldedSearchTerm(operator='NOT', field='title', term='foo')
              ),
              'AND',
              FieldedSearchTerm(operator='AND', field='title', term='boson')
            )
        )
        try:
            terms = self.session._group_terms(query)
        except AssertionError:
            self.fail('Should result in a single group')
        self.assertEqual(expected, terms)

    def test_group_terms_all_and(self):
        """:meth:`._group_terms` groups terms using logical precedence."""
        query = AdvancedQuery(terms=FieldedSearchList([
            FieldedSearchTerm(operator=None, field='title', term='muon'),
            FieldedSearchTerm(operator='AND', field='title', term='gluon'),
            FieldedSearchTerm(operator='AND', field='title', term='foo'),
        ]))
        expected = (
            (
              FieldedSearchTerm(operator=None, field='title', term='muon'),
              'AND',
              FieldedSearchTerm(operator='AND', field='title', term='gluon')
            ),
            'AND',
            FieldedSearchTerm(operator='AND', field='title', term='foo')
        )
        try:
            terms = self.session._group_terms(query)
        except AssertionError:
            self.fail('Should result in a single group')
<<<<<<< HEAD
        self.assertEqual(expected, terms)
=======
        self.assertEqual(expected, terms)

    def test_daterange_to_q(self):
        """:meth:`._daterange_to_q` builds a Range from :class:`.DateRange`."""
        query = AdvancedQuery({
            'date_range': DateRange({
                'start_date': datetime(year=1996, month=2, day=5,
                                       hour=0, minute=0, second=0,
                                       tzinfo=EASTERN),
                'end_date': datetime(year=1996, month=3, day=5,
                                     hour=0, minute=0, second=0,
                                     tzinfo=EASTERN),
            })
        })
        q = self.session._daterange_to_q(query)
        self.assertIsInstance(q, Range)
        expected = Range(submitted_date={
            'gte': '1996-02-05T00:00:00-0456',
            'lt': '1996-03-05T00:00:00-0456'
        })
        self.assertEqual(q, expected)

    def test_classifications_to_q(self):
        query = AdvancedQuery({
            'primary_classification': [Classification({
                'group': 'physics',
                'archive': 'physics',
                'category': 'astro-ph'
            })]
        })
        q = self.session._classifications_to_q(query)
        self.assertIsInstance(q, Bool)
        expected = Bool(must=[
            Match(primary_classification__group__id='physics'),
            Match(primary_classification__archive__id='physics'),
            Match(primary_classification__category__id='astro-ph')
        ])
        self.assertEqual(q, expected)
>>>>>>> 4b47fe56
<|MERGE_RESOLUTION|>--- conflicted
+++ resolved
@@ -36,7 +36,6 @@
         mock_Search.__getitem__.return_value = mock_Search
 
         query = AdvancedQuery(
-            raw_query='fooquery',
             order='relevance',
             page_size=10,
             date_range=DateRange(
@@ -73,12 +72,12 @@
         )
         document_set = index.search(query)
         self.assertIsInstance(document_set, DocumentSet)
-        self.assertEqual(document_set['metadata']['start'], 0)
-        self.assertEqual(document_set['metadata']['total'], 53)
-        self.assertEqual(document_set['metadata']['current_page'], 1)
-        self.assertEqual(document_set['metadata']['total_pages'], 6)
-        self.assertEqual(document_set['metadata']['page_size'], 10)
-        self.assertEqual(len(document_set['results']), 1)
+        self.assertEqual(document_set.metadata['start'], 0)
+        self.assertEqual(document_set.metadata['total'], 53)
+        self.assertEqual(document_set.metadata['current_page'], 1)
+        self.assertEqual(document_set.metadata['total_pages'], 6)
+        self.assertEqual(document_set.metadata['page_size'], 10)
+        self.assertEqual(len(document_set.results), 1)
 
     @mock.patch('search.services.index.Search')
     @mock.patch('search.services.index.Elasticsearch')
@@ -99,19 +98,18 @@
         mock_Search.__getitem__.return_value = mock_Search
 
         query = AuthorQuery(
-            raw_query='fooquery',
             order='relevance',
             page_size=10,
             authors=AuthorList([Author(forename="Bob", surname="Dole")])
         )
         document_set = index.search(query)
         self.assertIsInstance(document_set, DocumentSet)
-        self.assertEqual(document_set['metadata']['start'], 0)
-        self.assertEqual(document_set['metadata']['total'], 53)
-        self.assertEqual(document_set['metadata']['current_page'], 1)
-        self.assertEqual(document_set['metadata']['total_pages'], 6)
-        self.assertEqual(document_set['metadata']['page_size'], 10)
-        self.assertEqual(len(document_set['results']), 1)
+        self.assertEqual(document_set.metadata['start'], 0)
+        self.assertEqual(document_set.metadata['total'], 53)
+        self.assertEqual(document_set.metadata['current_page'], 1)
+        self.assertEqual(document_set.metadata['total_pages'], 6)
+        self.assertEqual(document_set.metadata['page_size'], 10)
+        self.assertEqual(len(document_set.results), 1)
 
     @mock.patch('search.services.index.Search')
     @mock.patch('search.services.index.Elasticsearch')
@@ -132,7 +130,6 @@
         mock_Search.__getitem__.return_value = mock_Search
 
         query = SimpleQuery(
-            raw_query='fooquery',
             order='relevance',
             page_size=10,
             field='title',
@@ -140,12 +137,12 @@
         )
         document_set = index.search(query)
         self.assertIsInstance(document_set, DocumentSet)
-        self.assertEqual(document_set['metadata']['start'], 0)
-        self.assertEqual(document_set['metadata']['total'], 53)
-        self.assertEqual(document_set['metadata']['current_page'], 1)
-        self.assertEqual(document_set['metadata']['total_pages'], 6)
-        self.assertEqual(document_set['metadata']['page_size'], 10)
-        self.assertEqual(len(document_set['results']), 1)
+        self.assertEqual(document_set.metadata['start'], 0)
+        self.assertEqual(document_set.metadata['total'], 53)
+        self.assertEqual(document_set.metadata['current_page'], 1)
+        self.assertEqual(document_set.metadata['total_pages'], 6)
+        self.assertEqual(document_set.metadata['page_size'], 10)
+        self.assertEqual(len(document_set.results), 1)
 
 
 class TestWildcardSearch(TestCase):
@@ -302,45 +299,4 @@
             terms = self.session._group_terms(query)
         except AssertionError:
             self.fail('Should result in a single group')
-<<<<<<< HEAD
-        self.assertEqual(expected, terms)
-=======
-        self.assertEqual(expected, terms)
-
-    def test_daterange_to_q(self):
-        """:meth:`._daterange_to_q` builds a Range from :class:`.DateRange`."""
-        query = AdvancedQuery({
-            'date_range': DateRange({
-                'start_date': datetime(year=1996, month=2, day=5,
-                                       hour=0, minute=0, second=0,
-                                       tzinfo=EASTERN),
-                'end_date': datetime(year=1996, month=3, day=5,
-                                     hour=0, minute=0, second=0,
-                                     tzinfo=EASTERN),
-            })
-        })
-        q = self.session._daterange_to_q(query)
-        self.assertIsInstance(q, Range)
-        expected = Range(submitted_date={
-            'gte': '1996-02-05T00:00:00-0456',
-            'lt': '1996-03-05T00:00:00-0456'
-        })
-        self.assertEqual(q, expected)
-
-    def test_classifications_to_q(self):
-        query = AdvancedQuery({
-            'primary_classification': [Classification({
-                'group': 'physics',
-                'archive': 'physics',
-                'category': 'astro-ph'
-            })]
-        })
-        q = self.session._classifications_to_q(query)
-        self.assertIsInstance(q, Bool)
-        expected = Bool(must=[
-            Match(primary_classification__group__id='physics'),
-            Match(primary_classification__archive__id='physics'),
-            Match(primary_classification__category__id='astro-ph')
-        ])
-        self.assertEqual(q, expected)
->>>>>>> 4b47fe56
+        self.assertEqual(expected, terms)