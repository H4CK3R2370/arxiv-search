"""Provides a record processor for MetadataIsAvailable notifications."""

import json
import os
<<<<<<< HEAD
from typing import List, Any, Optional, Dict
=======
import time
from typing import List, Any, Optional
>>>>>>> e429150b
from arxiv.base import logging
from search.services import metadata, index
from search.process import transform
from search.domain import DocMeta, Document, asdict
from arxiv.base.agent import BaseConsumer

logger = logging.getLogger(__name__)
logger.propagate = False


class DocumentFailed(RuntimeError):
    """Raised when an arXiv paper could not be added to the search index."""


class IndexingFailed(RuntimeError):
    """Raised when indexing failed such that future success is unlikely."""


class MetadataRecordProcessor(BaseConsumer):
    """Consumes ``MetadataIsAvailable`` notifications, updates the index."""

    MAX_ERRORS = 5
    """Max number of individual document failures before aborting entirely."""

    def __init__(self, *args: Any, **kwargs: Any) -> None:
        """Initialize exception counter."""
        self.sleep: float = kwargs.pop('sleep', 0.1)
        super(MetadataRecordProcessor, self).__init__(*args, **kwargs)  # type: ignore
        self._error_count = 0

    # TODO: bring McCabe index down.
    def _get_metadata(self, arxiv_id: str) -> DocMeta:
        """
        Retrieve metadata from the :mod:`.metadata` service.

        Parameters
        ----------
        arxiv_id : str
            Am arXiv identifier, with or without a version affix.

        Returns
        -------
        :class:`.DocMeta`
            Metadata for the arXiv paper.

        Raises
        ------
        DocumentFailed
            Indexing of the document failed. This may have no bearing on the
            success of subsequent papers.
        IndexingFailed
            Indexing of the document failed in a way that indicates recovery
            is unlikely for subsequent papers.

        """
        logger.debug(f'{arxiv_id}: get metadata')

        try:
            logger.debug(f'{arxiv_id}: requesting metadata')
            docmeta: DocMeta = metadata.retrieve(arxiv_id)
        except metadata.ConnectionFailed as e:
            # The metadata service will retry bad responses, but not connection
            # errors. Sometimes it just takes another try, so why not.
            logger.warning(f'{arxiv_id}: first attempt failed, retrying')
            try:
                docmeta = metadata.retrieve(arxiv_id)
            except metadata.ConnectionFailed as e:
                # Things really are looking bad. There is no need to keep
                # trying with subsequent records, so let's abort entirely.
                logger.error(f'{arxiv_id}: second attempt failed, giving up')
                raise IndexingFailed(
                    'Indexing failed; metadata endpoint could not be reached.'
                ) from e
        except metadata.RequestFailed as e:
            logger.error(f'{arxiv_id}: request failed')
            raise DocumentFailed('Request to metadata service failed') from e
        except metadata.BadResponse as e:
            logger.error(f'{arxiv_id}: bad response from metadata service')
            raise DocumentFailed('Bad response from metadata service') from e
        except Exception as e:
            logger.error(f'{arxiv_id}: unhandled error, metadata service: {e}')
            raise IndexingFailed('Unhandled exception') from e
        return docmeta

    def _get_bulk_metadata(self, arxiv_ids: List[str]) -> List[DocMeta]:
        """
        Retrieve metadata from :mod:`.metadata` service for multiple documents.

        Parameters
        ----------
        arxiv_id : str
            Am arXiv identifier, with or without a version affix.

        Returns
        -------
        Dict[str, :class:`.DocMeta`]
            A dictionary containing arxiv_ids as keys and DocMeta objects as
            values.

        Raises
        ------
        DocumentFailed
            Indexing of the document failed. This may have no bearing on the
            success of subsequent papers.
        IndexingFailed
            Indexing of the document failed in a way that indicates recovery
            is unlikely for subsequent papers.

        """
        logger.debug(f'{arxiv_ids}: get bulk metadata')
        meta: List[DocMeta]
        try:
            logger.debug(f'{arxiv_ids}: requesting bulk metadata')
            meta = metadata.bulk_retrieve(arxiv_ids)
            return meta
        except metadata.ConnectionFailed as e:
            # The metadata service will retry bad responses, but not connection
            # errors. Sometimes it just takes another try, so why not.
            logger.warning(f'{arxiv_ids}: first attempt failed, retrying')
            try:
                meta = metadata.bulk_retrieve(arxiv_ids)
                return meta
            except metadata.ConnectionFailed as e:
                # Things really are looking bad. There is no need to keep
                # trying with subsequent records, so let's abort entirely.
                logger.error(f'{arxiv_ids}: second attempt failed, giving up')
                raise IndexingFailed(
                    'Indexing failed; metadata endpoint could not be reached.'
                ) from e
        except metadata.RequestFailed as e:
            logger.error(f'{arxiv_ids}: request failed')
            raise DocumentFailed('Request to metadata service failed') from e
        except metadata.BadResponse as e:
            logger.error(f'{arxiv_ids}: bad response from metadata service')
            raise DocumentFailed('Bad response from metadata service') from e
        except Exception as e:
            logger.error(f'{arxiv_ids}: unhandled error, metadata svc: {e}')
            raise IndexingFailed('Unhandled exception') from e

    @staticmethod
    def _transform_to_document(docmeta: DocMeta) -> Document:
        """
        Transform paper :class:`.DocMeta` to a search :class:`.Document`.

        Parameters
        ----------
        docmeta : :class:`DocMeta`
            Metadata for an arXiv paper.

        Returns
        -------
        :class:`.Document`
            A search document ready for indexing.

        Raises
        ------
        DocumentFailed
            Indexing of the document failed. This may have no bearing on the
            success of subsequent papers.

        """
        try:
            document = transform.to_search_document(docmeta)
        except Exception as e:
            # At the moment we don't have any special exceptions.
            logger.error('unhandled exception during transform: %s', e)
            raise DocumentFailed('Could not transform document') from e

        return document

    @staticmethod
    def _add_to_index(document: Document) -> None:
        """
        Add a :class:`.Document` to the search index.

        Parameters
        ----------
        document : :class:`.Document`

        Raises
        ------
        IndexingFailed
            Indexing of the document failed in a way that indicates recovery
            is unlikely for subsequent papers.

        """
        try:
            index.add_document(document)
        except index.IndexConnectionError as e:
            # Let's try once more before giving up entirely.
            try:
                index.add_document(document)
            except index.IndexConnectionError as e:   # Nope, not happening.
                raise IndexingFailed('Could not index document') from e
        except Exception as e:
            logger.error(f'Unhandled exception from index service: {e}')
            raise IndexingFailed('Unhandled exception') from e

    @staticmethod
    def _bulk_add_to_index(documents: List[Document]) -> None:
        """
        Add :class:`.Document` to the search index.

        Parameters
        ----------
        documents : :class:`.Document`

        Raises
        ------
        IndexingFailed
            Indexing of the document failed in a way that indicates recovery
            is unlikely for subsequent papers.

        """
        try:
            index.bulk_add_documents(documents)
        except index.IndexConnectionError as e:
            # Let's try once more before giving up entirely.
            try:
                index.bulk_add_documents(documents)
            except index.IndexConnectionError as e:   # Nope, not happening.
                logger.error(f'Could not bulk index documents: {e}')
                raise IndexingFailed('Could not bulk index documents') from e
        except Exception as e:
            logger.error(f'Unhandled exception from index service: {e}')
            raise IndexingFailed('Unhandled exception') from e

    def index_paper(self, arxiv_id: str) -> None:
        """
        Index a single paper, including its previous versions.

        Parameters
        ----------
        arxiv_id : str
            A **versionless** arXiv e-print identifier.

        """
        self.index_papers([arxiv_id])

    def index_papers(self, arxiv_ids: List[str]) -> None:
        """
        Index multiple papers, including their previous versions.

        Parameters
        ----------
        arxiv_ids : List[str]
            A list of **versionless** arXiv e-print identifiers.

        Raises
        ------
        DocumentFailed
            Indexing of the documents failed. This may have no bearing on the
            success of subsequent papers.
        IndexingFailed
            Indexing of the documents failed in a way that indicates recovery
            is unlikely for subsequent papers.

        """
        try:
            documents = []
            for docmeta in self._get_bulk_metadata(arxiv_ids):
                logger.debug(f'{docmeta.paper_id}: transform to Document')
                document = MetadataRecordProcessor._transform_to_document(
                    docmeta
                )
                documents.append(document)
            logger.debug('add to index in bulk')
            MetadataRecordProcessor._bulk_add_to_index(documents)
        except (DocumentFailed, IndexingFailed) as e:
            # We just pass these along so that process_record() can keep track.
            logger.debug(f'{arxiv_ids}: Document failed: {e}')
            raise e

    def process_record(self, record: dict) -> None:
        """
        Call for each record that is passed to process_records.

        Parameters
        ----------
        data : bytes
        partition_key : bytes
        sequence_number : int
        sub_sequence_number : int

        Raises
        ------
        IndexingFailed
            Indexing of the document failed in a way that indicates recovery
            is unlikely for subsequent papers, or too many individual
            documents failed.

        """
        time.sleep(self.sleep)
        logger.info(f'Processing record {record["SequenceNumber"]}')
        if self._error_count > self.MAX_ERRORS:
            raise IndexingFailed('Too many errors')

        try:
            deserialized = json.loads(record['Data'].decode('utf-8'))
        except json.decoder.JSONDecodeError as e:
            logger.error("Error while deserializing data %s", e)
            logger.error("Data payload: %s", record['Data'])
            raise DocumentFailed('Could not deserialize record data')
            # return   # Don't bring down the whole batch.

        try:
            arxiv_id: str = deserialized.get('document_id')
            self.index_paper(arxiv_id)
        except DocumentFailed as e:
            logger.debug(f'{arxiv_id}: failed to index document')
            self._error_count += 1
        except IndexingFailed as e:
            logger.error(f'Indexing failed: {e}')
            raise<|MERGE_RESOLUTION|>--- conflicted
+++ resolved
@@ -2,12 +2,8 @@
 
 import json
 import os
-<<<<<<< HEAD
+import time
 from typing import List, Any, Optional, Dict
-=======
-import time
-from typing import List, Any, Optional
->>>>>>> e429150b
 from arxiv.base import logging
 from search.services import metadata, index
 from search.process import transform
