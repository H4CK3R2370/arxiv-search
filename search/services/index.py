--- conflicted
+++ resolved
@@ -91,12 +91,10 @@
 
     # TODO: we need to take on security considerations here. Presumably we will
     # use SSL. Presumably we will use HTTP Auth, or something else.
-<<<<<<< HEAD
+
     def __init__(self, host: str, index: str, port: int=9200,
                  scheme: str='http', **extra) -> None:
-=======
-    def __init__(self, host: str, index: str, port: int = 9200, **extra) -> None:
->>>>>>> c717ff24
+
         """
         Initialize the connection to Elasticsearch.
 
