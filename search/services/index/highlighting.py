--- conflicted
+++ resolved
@@ -63,23 +63,11 @@
     search = search.highlight('doi', type='plain')
     search = search.highlight('report_num', type='plain')
 
-    # Setting number_of_fragments to 0 tells ES to highlight the entire
-    # abstract.
+    # Setting number_of_fragments to 0 tells ES to highlight the entire field.
     search = search.highlight('abstract', number_of_fragments=0)
     search = search.highlight('abstract.tex', type='plain',
                               number_of_fragments=0)
     search = search.highlight('abstract.english', number_of_fragments=0)
-
-    search = search.highlight('primary_classification*', type='plain',
-<<<<<<< HEAD
-                              number_of_fragments=0, require_field_match=False)
-    search = search.highlight('secondary_classification*', type='plain',
-                              number_of_fragments=0, require_field_match=False)
-=======
-                              number_of_fragments=0)
-    search = search.highlight('secondary_classification*', type='plain',
-                              number_of_fragments=0)
->>>>>>> baf5970b
     return search
 
 
@@ -154,12 +142,6 @@
     return snippet
 
 
-<<<<<<< HEAD
-=======
-# def _highlight(value: str, pattern: )
-
-
->>>>>>> baf5970b
 def add_highlighting(result: dict, raw: Union[Response, Hit]) -> dict:
     """
     Add hit highlighting to a search result.
@@ -180,9 +162,15 @@
     """
     # There may or may not be highlighting in the result set.
     highlighted_fields = getattr(raw.meta, 'highlight', None)
+
     # ``meta.matched_queries`` contains a list of query ``_name``s that
     # matched. This is nice for non-string fields.
     matched_fields = getattr(raw.meta, 'matched_queries', [])
+
+    # These are from hits within child documents, e.g.
+    # secondary_classification.
+    inner_hits = getattr(raw.meta, 'inner_hits', [])
+
     # The values here will (almost) always be list-like. So we need to stitch
     # them together. Note that dir(None) won't return anything, so this block
     # is skipped if there are no highlights from ES.
@@ -192,16 +180,6 @@
         value = getattr(highlighted_fields, field)
         if hasattr(value, '__iter__'):
             value = '&hellip;'.join(value)
-        if 'primary_classification' in field:
-            field = 'primary_classification'
-        if 'secondary_classification' in field:
-<<<<<<< HEAD
-            value = value \
-                .split(HIGHLIGHT_TAG_OPEN, 1)[1] \
-                .split(HIGHLIGHT_TAG_CLOSE, 1)[0]
-=======
->>>>>>> baf5970b
-            field = 'secondary_classification'
 
         # Non-TeX searches may hit inside of TeXisms. Highlighting those
         # fragments (i.e. inserting HTML) will break MathJax rendering.
@@ -228,6 +206,10 @@
     for field in matched_fields:
         if field not in result['highlight']:
             result['match'][field] = True
+
+    result['match']['secondary_classification'] = [
+        ih.category.id for ih in inner_hits.secondary_classification
+    ]
 
     # We just want to know whether there was a hit on the announcement date.
     result['match']['announced_date_first'] = (
