--- conflicted
+++ resolved
@@ -122,18 +122,11 @@
         ('100', '100')
     ])
     order = SelectField('Sort results by', choices=[
-<<<<<<< HEAD
-        ('', 'Relevance'),
-        ('submitted_date', 'Submission date (ascending)'),
-        ('-submitted_date', 'Submission date (descending)'),
-    ], validators=[validators.Optional()])
-    include_older_versions = BooleanField('Include older versions '
-                                          'of papers in results')
-=======
         ('-announced_date_first', 'Announcement date (newest first)'),
         ('announced_date_first', 'Announcement date (oldest first)'),
         ('-submitted_date', 'Submission date (newest first)'),
         ('submitted_date', 'Submission date (oldest first)'),
         ('', 'Relevance')
     ], validators=[validators.Optional()])
->>>>>>> c955de8e
+    include_older_versions = BooleanField('Include older versions '
+                                          'of papers in results')