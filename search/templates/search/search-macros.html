{% macro size_and_order(form, action_uri) %}
<div class="level breathe-horizontal">
  <div class="level-left">
    <form method="GET" action="{{ action_uri }}">
      <div style="display: none;">
        {% for field in form %}
          {% if field != form.size and field != form.order %}
            {{ field }}
          {% endif %}
        {% endfor %}
      </div>
      <div class="box field is-grouped is-grouped-multiline level-item">
        <div class="control">
          <span class="select is-small">
            {{ form.size|safe }}
          </span>
          {{ form.size.label }}.
        </div>
        <div class="control">
          {{ form.order.label }}
          <span class="select is-small">
            {{ form.order|safe }}
          </span>
        </div>
        <div class="control">
          <button class="button is-small is-link">Go</button>
        </div>
      </div>
    </form>
  </div>
</div>
{%- endmacro -%}

{% macro pagination(metadata, url_for_page) -%}
  <nav class="pagination is-small is-centered breathe-horizontal" role="navigation" aria-label="pagination">
    {% if metadata.current_page > 1 %}
    <a href="{{ url_for_page(metadata.current_page - 1, metadata.page_size) }}"
      class="pagination-previous">Previous
    </a>
    {% else %}
    <a href=""
      class="pagination-previous is-invisible">Previous
    </a>
    {% endif %}
    {% if metadata.current_page < metadata.total_pages %}
      <a href="{% if metadata.current_page + 1 <= metadata.max_pages %}{{ url_for_page(metadata.current_page + 1, metadata.page_size) }}{% endif %}"
        class="pagination-next" {% if metadata.current_page + 1 > metadata.max_pages %}disabled="true"{% endif %}>Next
      </a>
    {% else %}
    <a href=""
      class="pagination-next is-invisible">Next
    </a>
    {% endif %}
    <ul class="pagination-list">

      <li>
        <a href="{{ url_for_page(1, metadata.page_size) }}"
          class="pagination-link {% if metadata.current_page == 1 %}is-current{% endif %}"
          aria-label="Goto page 1">1
        </a>
      </li>

      {% if metadata.total_pages < 8 %}
        {% for p in range(2, metadata.total_pages + 1) %}
        <li>
          <a href="{{ url_for_page(p, metadata.page_size) }}"
            class="pagination-link {% if metadata.current_page == p %}is-current{% endif %}"
            aria-label="Page {{ p }}"
            aria-current="page">{{ p }}
          </a>
        </li>
        {% endfor %}
      {% else %}
        {% if metadata.current_page <= 3 %}                             {# Close to the start page #}
          {% for p in range(2, 6) %}
          <li>
            <a href="{{ url_for_page(p, metadata.page_size) }}"
              class="pagination-link {% if metadata.current_page == p %}is-current{% endif %}"
              aria-label="Page {{ p }}"
              aria-current="page">{{ p }}
            </a>
          </li>
          {% endfor %}
          <li><span class="pagination-ellipsis">&hellip;</span></li>
        {% elif (metadata.total_pages + 1 - metadata.current_page) <= 3 %}  {# Close to the end page #}
          <li><span class="pagination-ellipsis">&hellip;</span></li>
          {% for p in range(metadata.total_pages - 4, metadata.total_pages + 1) %}
          <li>
            <a href="{{ url_for_page(p, metadata.page_size) }}"
              class="pagination-link {% if metadata.current_page == p %}is-current{% endif %}"
              aria-label="Page {{ p }}"
              aria-current="page">{{ p }}
            </a>
          </li>
          {% endfor %}
        {% else %}                                                       {# Somewhere in the middle #}
          <li><span class="pagination-ellipsis">&hellip;</span></li>
          {% for p in range(metadata.current_page - 1, metadata.current_page + 2) %}
          {% if p <= metadata.max_pages %}
          <li>
            <a href="{{ url_for_page(p, metadata.page_size) }}"
              class="pagination-link {% if metadata.current_page == p %}is-current{% endif %}"
              aria-label="Page {{ p }}"
              aria-current="page">{{ p }}
            </a>
          </li>
          {% endif %}
          {% endfor %}
          <li><span class="pagination-ellipsis">&hellip;</span></li>
        {% endif %}
      {% endif %}
    </ul>
  </nav>
  {% if metadata.current_page + 1 > metadata.max_pages %}
  <p class="has-text-right has-text-grey is-size-7 breathe-horizontal">
    Only {{ metadata.max_pages }} pages are available. Please refine your search.
  </p>
  {% endif %}
{%- endmacro %}


{% macro search_results(form, results, metadata, external_url, url_for_page, url_for_author_search) %}

{% if metadata.total_pages > 1 %}
  {{ pagination(metadata, url_for_page) }}
{% endif %}

<ol class="breathe-horizontal" start="{{ metadata.start + 1}}"> {# Start index is 0-based. #}

{% for result in results %}
  <li class="arxiv-result">
    <div class="level is-marginless">
      <p class="list-title level-left">
        <a href="{{ external_url('browse', 'abstract', paper_id=result.paper_id_v) }}">arXiv: {{ result.paper_id_v }}</a>
        <span>&nbsp;[<a href="{{ external_url('browse', 'pdf', paper_id=result.paper_id) }}">pdf</a>]&nbsp;</span>

        <span class="tag is-small is-link">{{ result.primary_classification.category.id }}</span>
        {% if result.secondary_category %}
          {% for secondary in result.secondary_category %}
            <span class="tag is-small is-grey">{{ secondary.archive }} {{ secondary.category }}</span>
          {% endfor %}
        {% endif -%}
        {% if result.latest %}
          <span class="has-text-grey is-size-7">&nbsp;Version {{ result.version }} of {{ result.latest_version }}</span>
        {% endif %}
      </p>
      {% if result.doi %}
      <div class="field is-grouped is-grouped-multiline level-right">
        {% for doi in result.doi %}
        <div class="control">
          <div class="tags has-addons">
            <span class="tag is-dark is-size-7">doi</span>
            <span class="tag is-light is-size-7"><a class="" href="https://dx.doi.org/{{ doi }}">{{ doi }} <i class="fa fa-external-link" aria-hidden="true"></i></a></span>
          </div>
        </div>
        {% endfor %}
      </div>
      {% endif %}
    </div>
    <p class="title is-5">

      {% if result.highlight.title_utf8 %}
        {{ result.highlight.title_utf8 | safe }}
      {% else %}
        {% if result.highlight.title %}
          {{ result.highlight.title | safe }}
        {% else %}
          {{ result.title_utf8 }}
        {% endif %}
      {% endif %}
    </p>
<<<<<<< HEAD
    <p class="authors">
      <span class="has-text-black-bis has-text-weight-semibold">Authors:</span>
=======
    {# Note: mathjax class should be applied to any element that requires MathJax processing #}
    <p class="title is-5 mathjax">{{ result.title_utf8 }}</p>
    <p class="authors">Authors:
>>>>>>> 37155635
      {% for author in result.authors[0:25] %}
      <a href="{{ url_for_author_search(author.first_name, author.last_name) }}">{{ author.first_name }} {{ author.last_name }}{% if author.suffix %} {{ author.suffix }}{%- endif -%}</a>{{ ", " if not loop.last }}
      {% endfor -%}
      {% if result.authors | length > 25 %}, et al. ({{ result.authors | length - 25 }} additional authors not shown){% endif %}
    </p>
    <p class="abstract mathjax  is-size-7">
      <span class="has-text-black-bis has-text-weight-semibold">Abstract</span>:
        <span class="abstract-short has-text-grey-dark" id="{{result.id}}-abstract-short" style="display: inline;">
          {% if result.highlight.abstract %}{{ result.highlight.abstract | safe }}{% else %}{{ result.abstract | truncate(175) }}{% endif %}
          <a class="is-size-7" onclick="document.getElementById('{{result.id}}-abstract-full').style.display = 'inline'; document.getElementById('{{result.id}}-abstract-short').style.display = 'none';">&#9661; More</a>
        </span>
        <span class="abstract-full has-text-grey-dark" id="{{result.id}}-abstract-full" style="display: none;">
          {{ result.abstract }}
          <a class="is-size-7" onclick="document.getElementById('{{result.id}}-abstract-full').style.display = 'none'; document.getElementById('{{result.id}}-abstract-short').style.display = 'inline';">&#9651; Less</a>
        </span>
    </p>
    <p class="is-size-7">
      {% if result.version > 1 %}
        <span class="has-text-weight-semibold">First version submitted:</span> <a href="{{ external_url('browse', 'abstract', paper_id=result.paper_id) }}v1">{{ result.submitted_date_first.strftime('%d %B, %Y at %H:%M:%S %Z') }}</a>;
        <span class="has-text-black-bis has-text-weight-semibold">announced</span> in {{ result.submitted_date.strftime('%B, %Y') }}.
      {% endif %}
    </p>
    <p class="is-size-7">
      <span class="has-text-black-bis has-text-weight-semibold">This version submitted</span> on {{ result.submitted_date.strftime('%d %B, %Y at %H:%M:%S %Z') }}{% if result.version == 1 %}; <span class="has-text-black-bis has-text-weight-semibold">announced</span> in {{ result.submitted_date.strftime('%B, %Y') }}{% endif %}.
    </p>
    {% if result.latest %}
    <p class="is-size-7">
      <span class="has-text-weight-bold">Latest version:</span> <a href="{{ external_url('browse', 'abstract', paper_id=result.latest) }}">{{ result.latest }}</a>.
    </p>
    {% endif %}


    {% if result.comments %}
    <p class="comments is-size-7">
      <span class="has-text-black-bis has-text-weight-semibold">Comments:</span>
      <span class="has-text-grey-dark">{% if result.highlight.comments %}{{ result.highlight.comments | safe }}{% else %}{{ result.comments }}{% endif %}</span>
    </p>
    {% endif %}

    {% if result.report_num %}
      <p class="comments is-size-7">
        <span class="has-text-black-bis has-text-weight-semibold">Report number:</span>
        {% if result.highlight.report_num %}{{ result.highlight.report_num | safe }}{% else %}{{ result.report_num }}{% endif %}
      </p>
    {% endif %}

    {% if result.journal_ref %}
      <p class="comments is-size-7">
        <span class="has-text-black-bis has-text-weight-semibold">Journal ref:</span>
        {% if result.highlight.journal_ref %}{{ result.highlight.journal_ref | safe }}{% else %}{{ result.journal_ref }}{% endif %}
      </p>
    {% endif %}
  </li>
{% endfor %}
</ol>

{% if metadata.total_pages > 1 %}
  {{ pagination(metadata, url_for_page) }}
{% endif %}

{%- endmacro -%}<|MERGE_RESOLUTION|>--- conflicted
+++ resolved
@@ -157,7 +157,8 @@
       </div>
       {% endif %}
     </div>
-    <p class="title is-5">
+    {# Note: mathjax class should be applied to any element that requires MathJax processing #}
+    <p class="title is-5 mathjax">
 
       {% if result.highlight.title_utf8 %}
         {{ result.highlight.title_utf8 | safe }}
@@ -169,14 +170,8 @@
         {% endif %}
       {% endif %}
     </p>
-<<<<<<< HEAD
     <p class="authors">
       <span class="has-text-black-bis has-text-weight-semibold">Authors:</span>
-=======
-    {# Note: mathjax class should be applied to any element that requires MathJax processing #}
-    <p class="title is-5 mathjax">{{ result.title_utf8 }}</p>
-    <p class="authors">Authors:
->>>>>>> 37155635
       {% for author in result.authors[0:25] %}
       <a href="{{ url_for_author_search(author.first_name, author.last_name) }}">{{ author.first_name }} {{ author.last_name }}{% if author.suffix %} {{ author.suffix }}{%- endif -%}</a>{{ ", " if not loop.last }}
       {% endfor -%}
